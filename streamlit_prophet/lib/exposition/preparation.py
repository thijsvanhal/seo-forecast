<<<<<<< HEAD
from typing import Any, Dict, List, Tuple
=======
from typing import Dict, List, Tuple
>>>>>>> e9143b90

import datetime
from collections import defaultdict
from datetime import timedelta

import pandas as pd
from fbprophet import Prophet
from streamlit_prophet.lib.utils.mapping import convert_into_nb_of_days, convert_into_nb_of_seconds


def get_forecast_components(
    model: Prophet, forecast_df: pd.DataFrame, include_yhat: bool = False
) -> pd.DataFrame:
    """Returns a dataframe with only the relevant components to sum to get the prediction.

    Parameters
    ----------
    model : Prophet
        Fitted model.
    forecast_df : pd.DataFrame
        Forecast dataframe returned by Prophet model when predicting on evaluation dataset.
    include_yhat : bool
        Whether or nto to include yhat in columns.

    Returns
    -------
    pd.DataFrame
        Dataframe with only the relevant components to sum to get the prediction.
    """
    fcst = forecast_df.copy()
    components_col_names = get_forecast_components_col_names(fcst) + ["ds"]
    if include_yhat:
        components_col_names = components_col_names + ["yhat"]
    components = fcst[components_col_names]
    for col in components_col_names:
        if col in model.component_modes["multiplicative"]:
            components[col] *= components["trend"]

    components = components.set_index("ds")
    components_mapping = get_components_mapping(components, model, cols_to_drop=["holidays"])
    components = group_components(components, components_mapping)
    return components


def get_forecast_components_col_names(forecast_df: pd.DataFrame) -> List[Any]:
    """Returns the list of columns to keep in forecast dataframe to get all components without upper/lower bounds.

    Parameters
    ----------
    forecast_df : pd.DataFrame
        Forecast dataframe returned by Prophet model when predicting on evaluation dataset.

    Returns
    -------
    list
        List of columns to keep in forecast dataframe to get all components without upper/lower bounds.
    """
    components_col = [
        col.replace("_lower", "")
        for col in forecast_df.columns
        if "lower" in col
        and "yhat" not in col
        and "multiplicative" not in col
        and "additive" not in col
    ]
    return components_col


<<<<<<< HEAD
def get_df_cv_with_hist(
    forecasts: Dict[Any, Any], datasets: Dict[Any, Any], models: Dict[Any, Any]
) -> pd.DataFrame:
=======
def get_components_mapping(
    components: pd.DataFrame, model: Prophet, cols_to_drop: List[str] = None
) -> Dict[str, list]:
    """Compute a dict with value: list of columns to sum under key: new column name
    All columns in components will have as key either:
    - their own name (col: [col]) -> to be left as is
    - a new name (new_col_name: [col_1, col_2]) -> to be grouped
    - '_to_drop_' ('_to_drop_': [col_to_drop_1, col_to_drop_2]) -> to be dropped

    Parameters
    ----------
    components: pd.DataFrame
        Forecast output from Prophet model with pre-selected components only
    model: Prophet
        Fitted prophet model
    cols_to_drop: List[str]
        List of columns to be dropped. Other columns will be either kept or left as is

    Returns
    -------
    Dict[str, list]
        dict with value: list of columns to sum under key: new column name
    """
    if cols_to_drop is None:
        cols_to_drop = []

    components_mapping = defaultdict(list)
    for col in components.columns:
        if (
            model.train_holiday_names is not None and col in model.train_holiday_names.values
        ):  # group
            if col.startswith("School holiday"):
                components_mapping["School holidays"].append(col)
            elif col.startswith("Lockdown"):
                components_mapping["Lockdown events"].append(col)
            else:
                components_mapping["Public holidays"].append(col)
        elif col in cols_to_drop:  # drop
            components_mapping["_to_drop_"].append(col)
        else:
            components_mapping[col].append(col)  # left as is
    return components_mapping


def group_components(components: pd.DataFrame, components_mapping: Dict[str, list]) -> pd.DataFrame:
    """Group components based on components_mapping in a copy of the components df

    Parameters
    ----------
    components: pd.DataFrame
        Forecast output from Prophet model with pre-selected components only
    components_mapping: Dict[str, list]
        dict with value: list of columns to sum under key: new column name. \
Can include a '_to_drop_' item to mark columns to be dropped. \
A column not in any of the mapping values will be dropped.

    Returns
    -------
    pd.DataFrame
        Dataframe with components either left as is, summed or dropped, based on provided mapping
    """
    grouped_components = pd.DataFrame(index=components.index)
    for new_col_name, grouped_cols in components_mapping.items():
        if new_col_name != "_to_drop_":
            grouped_components[new_col_name] = components[grouped_cols].sum(axis=1)
    return grouped_components


def get_df_cv_with_hist(forecasts: dict, datasets: dict, models: dict) -> pd.DataFrame:
>>>>>>> e9143b90
    """Adds training rows not included in CV validation folds to the dataframe containing cross-validation results.

    Parameters
    ----------
    forecasts : Dict
        Dictionary containing the dataframe with cross-validation results.
    datasets : Dict
        Dictionary containing training dataframe.
    models : Dict
        Dictionary containing the model fitted for evaluation.

    Returns
    -------
    pd.DataFrame
        Dataframe containing CV results and predictions on training data not included in CV validation folds.
    """
    df_cv = forecasts["cv"].drop(["cutoff"], axis=1)
    df_past = models["eval"].predict(
        datasets["train"].loc[datasets["train"]["ds"] < df_cv.ds.min()].drop("y", axis=1)
    )
    common_cols = ["ds", "yhat", "yhat_lower", "yhat_upper"]
    df_past = df_past[common_cols + list(set(df_past.columns) - set(common_cols))]
    df_cv = pd.concat([df_cv, df_past], axis=0).sort_values("ds").reset_index(drop=True)
    return df_cv


def get_cv_dates_dict(dates: Dict[Any, Any], resampling: Dict[Any, Any]) -> Dict[Any, Any]:
    """Returns a dictionary whose keys are CV folds and values are dictionaries with each fold's train/valid dates.

    Parameters
    ----------
    dates : Dict
        Dictionary containing cross-validation dates information.
    resampling : Dict
        Dictionary containing dataset frequency information.

    Returns
    -------
    dict
        Dictionary containing training and validation dates of each cross-validation fold.
    """
    freq = resampling["freq"][-1]
    train_start = dates["train_start_date"]
    horizon = dates["folds_horizon"]
    cv_dates: Dict[Any, Any] = dict()
    for i, cutoff in sorted(enumerate(dates["cutoffs"]), reverse=True):
        cv_dates[f"Fold {i + 1}"] = dict()
        cv_dates[f"Fold {i + 1}"]["train_start"] = train_start
        cv_dates[f"Fold {i + 1}"]["val_start"] = cutoff
        cv_dates[f"Fold {i + 1}"]["train_end"] = cutoff
        if freq in ["s", "H"]:
            cv_dates[f"Fold {i + 1}"]["val_end"] = cutoff + timedelta(
                seconds=convert_into_nb_of_seconds(freq, horizon)
            )
        else:
            cv_dates[f"Fold {i + 1}"]["val_end"] = cutoff + timedelta(
                days=convert_into_nb_of_days(freq, horizon)
            )
    return cv_dates


def get_hover_template_cv(
    cv_dates: Dict[Any, Any], resampling: Dict[Any, Any]
) -> Tuple[pd.DataFrame, str]:
    """Returns a dataframe and a dictionary that will be used to show CV folds on a plotly bar plot.

    Parameters
    ----------
    cv_dates : Dict
        Dictionary containing training and validation dates of each cross-validation fold.
    resampling : Dict
        Dictionary containing dataset frequency information.

    Returns
    -------
    pd.DataFrame
        Dataframe that will be used to plot cross-validation folds with plotly.
    str
        Hover template that will be used to show cross-validation folds dates on a plotly viz.
    """
    hover_data = pd.DataFrame(cv_dates).T
    if resampling["freq"][-1] in ["s", "H"]:
        hover_data = hover_data.applymap(lambda x: x.strftime("%Y/%m/%d %H:%M:%S"))
    else:
        hover_data = hover_data.applymap(lambda x: x.strftime("%Y/%m/%d"))
    hover_template = "<br>".join(
        [
            "%{y}",
            "Training start date: %{text[0]}",
            "Training end date: %{text[2]}",
            "Validation start date: %{text[1]}",
            "Validation end date: %{text[3]}",
        ]
    )
    return hover_data, hover_template


def prepare_waterfall(
    components: pd.DataFrame, start_date: datetime.date, end_date: datetime.date
) -> pd.DataFrame:
    """Returns a dataframe with only the relevant components to sum to get the prediction.

    Parameters
    ----------
    components : pd.DataFrame
        Dataframe with relevant components
    start_date : datetime.date
        Start date for components computation.
    end_date : datetime.date
        End date for components computation.

    Returns
    -------
    pd.DataFrame
        Dataframe with only the relevant data to plot the waterfall chart.
    """
    waterfall = components.loc[
        (components["ds"] >= pd.to_datetime(start_date))
        & (components["ds"] < pd.to_datetime(end_date))
    ]
    waterfall = waterfall.mean(axis=0, numeric_only=True)
    waterfall = waterfall[waterfall != 0]
    waterfall = waterfall[~waterfall.index.str.endswith("holidays")]
    return waterfall<|MERGE_RESOLUTION|>--- conflicted
+++ resolved
@@ -1,8 +1,4 @@
-<<<<<<< HEAD
 from typing import Any, Dict, List, Tuple
-=======
-from typing import Dict, List, Tuple
->>>>>>> e9143b90
 
 import datetime
 from collections import defaultdict
@@ -70,12 +66,6 @@
     ]
     return components_col
 
-
-<<<<<<< HEAD
-def get_df_cv_with_hist(
-    forecasts: Dict[Any, Any], datasets: Dict[Any, Any], models: Dict[Any, Any]
-) -> pd.DataFrame:
-=======
 def get_components_mapping(
     components: pd.DataFrame, model: Prophet, cols_to_drop: List[str] = None
 ) -> Dict[str, list]:
@@ -144,8 +134,9 @@
     return grouped_components
 
 
-def get_df_cv_with_hist(forecasts: dict, datasets: dict, models: dict) -> pd.DataFrame:
->>>>>>> e9143b90
+def get_df_cv_with_hist(
+    forecasts: Dict[Any, Any], datasets: Dict[Any, Any], models: Dict[Any, Any]
+) -> pd.DataFrame:
     """Adds training rows not included in CV validation folds to the dataframe containing cross-validation results.
 
     Parameters

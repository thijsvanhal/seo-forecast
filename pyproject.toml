# Poetry pyproject.toml: https://python-poetry.org/docs/pyproject/

[build-system]
requires = ["poetry_core>=1.0.0", "pystan=="]
build-backend = "poetry.core.masonry.api"

[tool.poetry]
name = "streamlit_prophet"
version = "0.1.0"
description = "`streamlit_prophet` is a Python cli/package"
readme = "README.md"
authors = [
  "artefactory <maxime.lutel@artefact.com>"
]
license = "Private Use"
repository = "https://github.com/artefactory/streamlit_prophet}"
homepage = "https://github.com/artefactory/streamlit_prophet}"

# Keywords description https://python-poetry.org/docs/pyproject/#keywords
keywords = []  # Update me

# Pypi classifiers: https://pypi.org/classifiers/
classifiers = [  # Update me
  "Development Status :: 3 - Alpha",
  "Intended Audience :: Developers",
  "Operating System :: OS Independent",
  "Topic :: Software Development :: Libraries :: Python Modules",
]

[tool.poetry.scripts]
# Entry points for the package https://python-poetry.org/docs/pyproject/#scripts
"streamlit_prophet" = "streamlit_prophet.cli.__main__:app"

[tool.poetry.dependencies]
python = "^3.7"
importlib_metadata = {version = "^1.6.0", python = "<3.8"}
typer = {extras = ["all"], version = "^0.3.2"}
rich = "^10.1.0"
pandas = "^1.0.5"  # Not to break fbprophet holidays
numpy = "^1.20.2"
pystan = "^2.14"
fbprophet = "^0.7.1"
plotly = "^4.11.0"
streamlit = "^0.80.0"
loguru = "^0.5.3"
tqdm = "^4.60.0"

[tool.poetry.dev-dependencies]
# From ppt
darglint = "^1.8.0"
isort = "^5.8.0"
pyupgrade = "^2.12.0"
black = "^20.8b1"
flake8 = "^3.8.3"
mypy = "^0.812"
bandit = "^1.7.0"
safety = "^1.10.3"
pytest = "^6.2.1"
pytest-cov = "^2.10.1"
pytest-mock = "^3.3.1"
pylint = "^2.6.0"
pydocstyle = "^6.0.0"
pre-commit = "^2.12.0"
mypy-extensions = "^0.4.3"
<<<<<<< HEAD

=======
# From this project
aiohttp = "3.7.4.post0"
    # via
    #   httpstan
    #   pystan
altair = "4.1.0"
    # via streamlit
appdirs = "1.4.4"
    # via httpstan
appnope = "0.1.2"
    # via
    #   ipykernel
    #   ipython
argon2-cffi = "20.1.0"
    # via notebook
astor = "0.8.1"
    # via streamlit
async-generator = "1.10"
    # via nbclient
async-timeout = "3.0.1"
    # via aiohttp
attrs = "20.3.0"
    # via
    #   aiohttp
    #   jsonschema
    #   pytest
backcall = "0.2.0"
    # via ipython
base58 = "2.1.0"
    # via streamlit
bleach = "3.3.0"
    # via nbconvert
blinker = "1.4"
    # via streamlit
cachetools = "4.2.1"
    # via streamlit
certifi = "2020.12.5"
    # via requests
cffi = "1.14.5"
    # via argon2-cffi
chardet = "4.0.0"
    # via
    #   aiohttp
    #   requests
click = "7.1.2"
    # via streamlit
clikit = "0.6.2"
    # via pystan
cmdstanpy = "0.4"
    # via fbprophet
convertdate = "2.3.2"
    # via
    #   fbprophet
    #   holidays
coverage = "5.4"
    # via pytest-cov
crashtest = "0.3.1"
    # via clikit
cycler = "0.10.0"
    # via matplotlib
cython = "0.29.22"
    # via fbprophet
decorator = "5.0.7"
    # via
    #   ipython
    #   validators
defusedxml = "0.7.1"
    # via nbconvert
entrypoints = "0.3"
    # via
    #   altair
    #   nbconvert
ephem = "3.7.7.1"
    # via lunarcalendar
#fbprophet = "0.6"
    # via -r requirements.in
flake8 = "3.8.3"
    # via -r requirements.in
gitdb = "4.0.7"
    # via gitpython
gitpython = "3.1.14"
    # via streamlit
hijri-converter = "2.1.1"
    # via holidays
holidays = "0.11.1"
    # via fbprophet
httpstan = "4.4.2"
    # via pystan
idna = "2.10"
    # via
    #   requests
    #   yarl
importlib-metadata = "3.4.0"
    # via
    #   flake8
    #   jsonschema
    #   pluggy
    #   pytest
iniconfig = "1.1.1"
    # via pytest
ipykernel = "5.5.3"
    # via
    #   ipywidgets
    #   notebook
    #   pydeck
ipython-genutils = "0.2.0"
    # via
    #   nbformat
    #   notebook
    #   traitlets
ipython = "7.22.0"
    # via
    #   ipykernel
    #   ipywidgets
ipywidgets = "7.6.3"
    # via pydeck
jedi = "0.18.0"
    # via ipython
jinja2 = "2.11.3"
    # via
    #   altair
    #   nbconvert
    #   notebook
    #   pydeck
jsonschema = "3.2.0"
    # via
    #   altair
    #   nbformat
jupyter-client = "6.1.12"
    # via
    #   ipykernel
    #   nbclient
    #   notebook
jupyter-core = "4.7.1"
    # via
    #   jupyter-client
    #   nbconvert
    #   nbformat
    #   notebook
jupyterlab-pygments = "0.1.2"
    # via nbconvert
jupyterlab-widgets = "1.0.0"
    # via ipywidgets
kiwisolver = "1.3.1"
    # via matplotlib
korean-lunar-calendar = "0.2.1"
    # via holidays
loguru = "0.5.3"
    # via -r requirements.in
lunarcalendar = "0.0.9"
    # via fbprophet
lz4 = "3.1.3"
    # via httpstan
markupsafe = "1.1.1"
    # via jinja2
marshmallow = "3.11.1"
    # via
    #   httpstan
    #   webargs
matplotlib = "3.4.1"
    # via fbprophet
mccabe = "0.6.1"
    # via flake8
mistune = "0.8.4"
    # via nbconvert
more-itertools = "8.7.0"
    # via pytest
multidict = "5.1.0"
    # via
    #   aiohttp
    #   yarl
nbclient = "0.5.3"
    # via nbconvert
nbconvert = "6.0.7"
    # via notebook
nbformat = "5.1.3"
    # via
    #   ipywidgets
    #   nbclient
    #   nbconvert
    #   notebook
nest-asyncio = "1.5.1"
    # via nbclient
notebook = "6.3.0"
    # via widgetsnbextension
numpy = "1.20.2"
    # via
    #   -r requirements.in
    #   altair
    #   cmdstanpy
    #   fbprophet
    #   httpstan
    #   matplotlib
    #   pandas
    #   pyarrow
    #   pydeck
    #   pystan
    #   streamlit
packaging = "20.9"
    # via
    #   bleach
    #   pytest
    #   streamlit
pandas = "1.0.5"
    # via
    #   -r requirements.in
    #   altair
    #   cmdstanpy
    #   fbprophet
    #   streamlit
pandocfilters = "1.4.3"
    # via nbconvert
parso = "0.8.2"
    # via jedi
pastel = "0.2.1"
    # via clikit
pexpect = "4.8.0"
    # via ipython
pickleshare = "0.7.5"
    # via ipython
pillow = "8.2.0"
    # via
    #   matplotlib
    #   streamlit
plotly = "4.11.0"
    # via -r requirements.in
pluggy = "0.13.1"
    # via pytest
prometheus-client = "0.10.1"
    # via notebook
prompt-toolkit = "3.0.18"
    # via ipython
protobuf = "3.15.8"
    # via streamlit
ptyprocess = "0.7.0"
    # via
    #   pexpect
    #   terminado
py = "1.10.0"
    # via pytest
pyarrow = "3.0.0"
    # via streamlit
pycodestyle = "2.6.0"
    # via flake8
pycparser = "2.20"
    # via cffi
pydeck = "0.6.2"
    # via streamlit
pyflakes = "2.2.0"
    # via flake8
pygments = "2.8.1"
    # via
    #   ipython
    #   jupyterlab-pygments
    #   nbconvert
pylev = "1.3.0"
    # via clikit
pymeeus = "0.5.11"
    # via convertdate
pyparsing = "2.4.7"
    # via
    #   matplotlib
    #   packaging
pyrsistent = "0.17.3"
    # via jsonschema
pysimdjson = "3.2.0"
    # via pystan
pystan = "3.0.2"
    # via fbprophet
pytest-cov = "2.10.1"
    # via -r requirements.in
pytest-mock = "3.3.1"
    # via -r requirements.in
python-dateutil = "2.8.1"
    # via
    #   fbprophet
    #   holidays
    #   jupyter-client
    #   lunarcalendar
    #   matplotlib
    #   pandas
    #   streamlit
pytz = "2021.1"
    # via
    #   convertdate
    #   lunarcalendar
    #   pandas
    #   tzlocal
pyzmq = "22.0.3"
    # via
    #   jupyter-client
    #   notebook
requests = "2.25.1"
    # via streamlit
retrying = "1.3.3"
    # via plotly
send2trash = "1.5.0"
    # via notebook
setuptools-git = "1.2"
    # via fbprophet
six = "1.15.0"
    # via
    #   argon2-cffi
    #   bleach
    #   cycler
    #   holidays
    #   jsonschema
    #   plotly
    #   protobuf
    #   python-dateutil
    #   retrying
    #   validators
smmap = "4.0.0"
    # via gitdb
streamlit = "0.80.0"
    # via -r requirements.in
terminado = "0.9.4"
    # via notebook
testpath = "0.4.4"
    # via nbconvert
toml = "0.10.2"
    # via
    #   pytest
    #   streamlit
toolz = "0.11.1"
    # via altair
tornado = "6.1"
    # via
    #   ipykernel
    #   jupyter-client
    #   notebook
    #   streamlit
    #   terminado
tqdm = "4.60.0"
    # via -r requirements.in
traitlets = "5.0.5"
    # via
    #   ipykernel
    #   ipython
    #   ipywidgets
    #   jupyter-client
    #   jupyter-core
    #   nbclient
    #   nbconvert
    #   nbformat
    #   notebook
    #   pydeck
typing-extensions = "3.7.4.3"
    # via
    #   aiohttp
    #   importlib-metadata
    #   yarl
tzlocal = "2.1"
    # via streamlit
urllib3 = "1.26.4"
    # via requests
validators = "0.18.2"
    # via streamlit
wcwidth = "0.2.5"
    # via prompt-toolkit
webargs = "7.0.1"
    # via httpstan
webencodings = "0.5.1"
    # via bleach
widgetsnbextension = "3.5.1"
    # via ipywidgets
yarl = "1.6.3"
    # via aiohttp
zipp = "3.4.0"
    # via importlib-metadata
>>>>>>> 6907fcd7

[tool.black]
# https://github.com/psf/black
line-length = 100
target-version = ["py37"]

[tool.isort]
# https://github.com/timothycrosley/isort/
known_typing = "typing,types,typing_extensions,mypy,mypy_extensions"
sections = "FUTURE,TYPING,STDLIB,THIRDPARTY,FIRSTPARTY,LOCALFOLDER"
include_trailing_comma = true
default_section = "FIRSTPARTY"
multi_line_output = 3
indent = 4
force_grid_wrap = 0
use_parentheses = true
line_length = 100<|MERGE_RESOLUTION|>--- conflicted
+++ resolved
@@ -62,380 +62,6 @@
 pydocstyle = "^6.0.0"
 pre-commit = "^2.12.0"
 mypy-extensions = "^0.4.3"
-<<<<<<< HEAD
-
-=======
-# From this project
-aiohttp = "3.7.4.post0"
-    # via
-    #   httpstan
-    #   pystan
-altair = "4.1.0"
-    # via streamlit
-appdirs = "1.4.4"
-    # via httpstan
-appnope = "0.1.2"
-    # via
-    #   ipykernel
-    #   ipython
-argon2-cffi = "20.1.0"
-    # via notebook
-astor = "0.8.1"
-    # via streamlit
-async-generator = "1.10"
-    # via nbclient
-async-timeout = "3.0.1"
-    # via aiohttp
-attrs = "20.3.0"
-    # via
-    #   aiohttp
-    #   jsonschema
-    #   pytest
-backcall = "0.2.0"
-    # via ipython
-base58 = "2.1.0"
-    # via streamlit
-bleach = "3.3.0"
-    # via nbconvert
-blinker = "1.4"
-    # via streamlit
-cachetools = "4.2.1"
-    # via streamlit
-certifi = "2020.12.5"
-    # via requests
-cffi = "1.14.5"
-    # via argon2-cffi
-chardet = "4.0.0"
-    # via
-    #   aiohttp
-    #   requests
-click = "7.1.2"
-    # via streamlit
-clikit = "0.6.2"
-    # via pystan
-cmdstanpy = "0.4"
-    # via fbprophet
-convertdate = "2.3.2"
-    # via
-    #   fbprophet
-    #   holidays
-coverage = "5.4"
-    # via pytest-cov
-crashtest = "0.3.1"
-    # via clikit
-cycler = "0.10.0"
-    # via matplotlib
-cython = "0.29.22"
-    # via fbprophet
-decorator = "5.0.7"
-    # via
-    #   ipython
-    #   validators
-defusedxml = "0.7.1"
-    # via nbconvert
-entrypoints = "0.3"
-    # via
-    #   altair
-    #   nbconvert
-ephem = "3.7.7.1"
-    # via lunarcalendar
-#fbprophet = "0.6"
-    # via -r requirements.in
-flake8 = "3.8.3"
-    # via -r requirements.in
-gitdb = "4.0.7"
-    # via gitpython
-gitpython = "3.1.14"
-    # via streamlit
-hijri-converter = "2.1.1"
-    # via holidays
-holidays = "0.11.1"
-    # via fbprophet
-httpstan = "4.4.2"
-    # via pystan
-idna = "2.10"
-    # via
-    #   requests
-    #   yarl
-importlib-metadata = "3.4.0"
-    # via
-    #   flake8
-    #   jsonschema
-    #   pluggy
-    #   pytest
-iniconfig = "1.1.1"
-    # via pytest
-ipykernel = "5.5.3"
-    # via
-    #   ipywidgets
-    #   notebook
-    #   pydeck
-ipython-genutils = "0.2.0"
-    # via
-    #   nbformat
-    #   notebook
-    #   traitlets
-ipython = "7.22.0"
-    # via
-    #   ipykernel
-    #   ipywidgets
-ipywidgets = "7.6.3"
-    # via pydeck
-jedi = "0.18.0"
-    # via ipython
-jinja2 = "2.11.3"
-    # via
-    #   altair
-    #   nbconvert
-    #   notebook
-    #   pydeck
-jsonschema = "3.2.0"
-    # via
-    #   altair
-    #   nbformat
-jupyter-client = "6.1.12"
-    # via
-    #   ipykernel
-    #   nbclient
-    #   notebook
-jupyter-core = "4.7.1"
-    # via
-    #   jupyter-client
-    #   nbconvert
-    #   nbformat
-    #   notebook
-jupyterlab-pygments = "0.1.2"
-    # via nbconvert
-jupyterlab-widgets = "1.0.0"
-    # via ipywidgets
-kiwisolver = "1.3.1"
-    # via matplotlib
-korean-lunar-calendar = "0.2.1"
-    # via holidays
-loguru = "0.5.3"
-    # via -r requirements.in
-lunarcalendar = "0.0.9"
-    # via fbprophet
-lz4 = "3.1.3"
-    # via httpstan
-markupsafe = "1.1.1"
-    # via jinja2
-marshmallow = "3.11.1"
-    # via
-    #   httpstan
-    #   webargs
-matplotlib = "3.4.1"
-    # via fbprophet
-mccabe = "0.6.1"
-    # via flake8
-mistune = "0.8.4"
-    # via nbconvert
-more-itertools = "8.7.0"
-    # via pytest
-multidict = "5.1.0"
-    # via
-    #   aiohttp
-    #   yarl
-nbclient = "0.5.3"
-    # via nbconvert
-nbconvert = "6.0.7"
-    # via notebook
-nbformat = "5.1.3"
-    # via
-    #   ipywidgets
-    #   nbclient
-    #   nbconvert
-    #   notebook
-nest-asyncio = "1.5.1"
-    # via nbclient
-notebook = "6.3.0"
-    # via widgetsnbextension
-numpy = "1.20.2"
-    # via
-    #   -r requirements.in
-    #   altair
-    #   cmdstanpy
-    #   fbprophet
-    #   httpstan
-    #   matplotlib
-    #   pandas
-    #   pyarrow
-    #   pydeck
-    #   pystan
-    #   streamlit
-packaging = "20.9"
-    # via
-    #   bleach
-    #   pytest
-    #   streamlit
-pandas = "1.0.5"
-    # via
-    #   -r requirements.in
-    #   altair
-    #   cmdstanpy
-    #   fbprophet
-    #   streamlit
-pandocfilters = "1.4.3"
-    # via nbconvert
-parso = "0.8.2"
-    # via jedi
-pastel = "0.2.1"
-    # via clikit
-pexpect = "4.8.0"
-    # via ipython
-pickleshare = "0.7.5"
-    # via ipython
-pillow = "8.2.0"
-    # via
-    #   matplotlib
-    #   streamlit
-plotly = "4.11.0"
-    # via -r requirements.in
-pluggy = "0.13.1"
-    # via pytest
-prometheus-client = "0.10.1"
-    # via notebook
-prompt-toolkit = "3.0.18"
-    # via ipython
-protobuf = "3.15.8"
-    # via streamlit
-ptyprocess = "0.7.0"
-    # via
-    #   pexpect
-    #   terminado
-py = "1.10.0"
-    # via pytest
-pyarrow = "3.0.0"
-    # via streamlit
-pycodestyle = "2.6.0"
-    # via flake8
-pycparser = "2.20"
-    # via cffi
-pydeck = "0.6.2"
-    # via streamlit
-pyflakes = "2.2.0"
-    # via flake8
-pygments = "2.8.1"
-    # via
-    #   ipython
-    #   jupyterlab-pygments
-    #   nbconvert
-pylev = "1.3.0"
-    # via clikit
-pymeeus = "0.5.11"
-    # via convertdate
-pyparsing = "2.4.7"
-    # via
-    #   matplotlib
-    #   packaging
-pyrsistent = "0.17.3"
-    # via jsonschema
-pysimdjson = "3.2.0"
-    # via pystan
-pystan = "3.0.2"
-    # via fbprophet
-pytest-cov = "2.10.1"
-    # via -r requirements.in
-pytest-mock = "3.3.1"
-    # via -r requirements.in
-python-dateutil = "2.8.1"
-    # via
-    #   fbprophet
-    #   holidays
-    #   jupyter-client
-    #   lunarcalendar
-    #   matplotlib
-    #   pandas
-    #   streamlit
-pytz = "2021.1"
-    # via
-    #   convertdate
-    #   lunarcalendar
-    #   pandas
-    #   tzlocal
-pyzmq = "22.0.3"
-    # via
-    #   jupyter-client
-    #   notebook
-requests = "2.25.1"
-    # via streamlit
-retrying = "1.3.3"
-    # via plotly
-send2trash = "1.5.0"
-    # via notebook
-setuptools-git = "1.2"
-    # via fbprophet
-six = "1.15.0"
-    # via
-    #   argon2-cffi
-    #   bleach
-    #   cycler
-    #   holidays
-    #   jsonschema
-    #   plotly
-    #   protobuf
-    #   python-dateutil
-    #   retrying
-    #   validators
-smmap = "4.0.0"
-    # via gitdb
-streamlit = "0.80.0"
-    # via -r requirements.in
-terminado = "0.9.4"
-    # via notebook
-testpath = "0.4.4"
-    # via nbconvert
-toml = "0.10.2"
-    # via
-    #   pytest
-    #   streamlit
-toolz = "0.11.1"
-    # via altair
-tornado = "6.1"
-    # via
-    #   ipykernel
-    #   jupyter-client
-    #   notebook
-    #   streamlit
-    #   terminado
-tqdm = "4.60.0"
-    # via -r requirements.in
-traitlets = "5.0.5"
-    # via
-    #   ipykernel
-    #   ipython
-    #   ipywidgets
-    #   jupyter-client
-    #   jupyter-core
-    #   nbclient
-    #   nbconvert
-    #   nbformat
-    #   notebook
-    #   pydeck
-typing-extensions = "3.7.4.3"
-    # via
-    #   aiohttp
-    #   importlib-metadata
-    #   yarl
-tzlocal = "2.1"
-    # via streamlit
-urllib3 = "1.26.4"
-    # via requests
-validators = "0.18.2"
-    # via streamlit
-wcwidth = "0.2.5"
-    # via prompt-toolkit
-webargs = "7.0.1"
-    # via httpstan
-webencodings = "0.5.1"
-    # via bleach
-widgetsnbextension = "3.5.1"
-    # via ipywidgets
-yarl = "1.6.3"
-    # via aiohttp
-zipp = "3.4.0"
-    # via importlib-metadata
->>>>>>> 6907fcd7
 
 [tool.black]
 # https://github.com/psf/black
